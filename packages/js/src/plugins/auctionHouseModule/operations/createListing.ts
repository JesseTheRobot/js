import {
  ConfirmOptions,
  PublicKey,
  SYSVAR_INSTRUCTIONS_PUBKEY,
} from '@solana/web3.js';
import {
  createAuctioneerSellInstruction,
  createPrintListingReceiptInstruction,
  createSellInstruction,
} from '@metaplex-foundation/mpl-auction-house';
import type { SendAndConfirmTransactionResponse } from '../../rpcModule';
import {
  findAuctioneerPda,
  findAuctionHouseProgramAsSignerPda,
  findAuctionHouseTradeStatePda,
  findListingReceiptPda,
} from '../pdas';
import { AuctionHouse, LazyListing, Listing } from '../models';
import { findAssociatedTokenAccountPda } from '../../tokenModule';
import { findMetadataPda } from '../../nftModule';
import { AUCTIONEER_PRICE } from '../constants';
import { AuctioneerAuthorityRequiredError } from '../errors';
import { TransactionBuilder, Option, DisposableScope } from '@/utils';
import {
  useOperation,
  Operation,
  OperationHandler,
  Signer,
  toPublicKey,
  token,
  lamports,
  isSigner,
  Pda,
  amount,
  SolAmount,
  SplTokenAmount,
  now,
} from '@/types';
<<<<<<< HEAD
import type { Metaplex as MetaplexType } from '@/Metaplex';
=======
import { TransactionBuilder, Option, DisposableScope } from '@/utils';
import {
  findAuctioneerPda,
  findAuctionHouseProgramAsSignerPda,
  findAuctionHouseTradeStatePda,
  findListingReceiptPda,
} from '../pdas';
import { AuctionHouse, LazyListing, Listing } from '../models';
import { findAssociatedTokenAccountPda } from '../../tokenModule';
import { findMetadataPda } from '../../nftModule';
import { AUCTIONEER_PRICE } from '../constants';
import {
  AuctioneerAuthorityRequiredError,
  CreateListingRequiresSignerError,
} from '../errors';
>>>>>>> 2b9c190f

// -----------------
// Operation
// -----------------

const Key = 'CreateListingOperation' as const;

/**
 * @group Operations
 * @category Constructors
 */
export const createListingOperation = useOperation<CreateListingOperation>(Key);

/**
 * @group Operations
 * @category Types
 */
export type CreateListingOperation = Operation<
  typeof Key,
  CreateListingInput,
  CreateListingOutput
>;

/**
 * @group Operations
 * @category Inputs
 */
export type CreateListingInput = {
  auctionHouse: AuctionHouse;
  payer?: Signer;
  seller?: PublicKey | Signer; // Default: identity
  authority?: PublicKey | Signer; // Default: auctionHouse.authority
  auctioneerAuthority?: Signer; // Use Auctioneer ix when provided
  mintAccount: PublicKey; // Required for checking Metadata
  tokenAccount?: PublicKey; // Default: ATA
  price?: SolAmount | SplTokenAmount; // Default: 0 SOLs or tokens, ignored in Auctioneer.
  tokens?: SplTokenAmount; // Default: token(1)
  bookkeeper?: Signer; // Default: identity
  printReceipt?: boolean; // Default: true

  /** A set of options to configure how the transaction is sent and confirmed. */
  confirmOptions?: ConfirmOptions;
};

/**
 * @group Operations
 * @category Outputs
 */
export type CreateListingOutput = {
  /** The blockchain response from sending and confirming the transaction. */
  response: SendAndConfirmTransactionResponse;
  sellerTradeState: Pda;
  freeSellerTradeState: Pda;
  tokenAccount: PublicKey;
  metadata: Pda;
  seller: PublicKey;
  receipt: Option<Pda>;
  bookkeeper: Option<PublicKey>;
  price: SolAmount | SplTokenAmount;
  tokens: SplTokenAmount;
  listing: Listing;
};

/**
 * @group Operations
 * @category Handlers
 */
export const createListingOperationHandler: OperationHandler<CreateListingOperation> =
  {
    async handle(
      operation: CreateListingOperation,
      metaplex: MetaplexType,
      scope: DisposableScope
    ): Promise<CreateListingOutput> {
      const { auctionHouse, confirmOptions } = operation.input;

      const output = await createListingBuilder(
        metaplex,
        operation.input
      ).sendAndConfirm(metaplex, confirmOptions);
      scope.throwIfCanceled();

      if (output.receipt) {
        const listing = await metaplex
          .auctionHouse()
          .findListingByReceipt({
            receiptAddress: output.receipt,
            auctionHouse,
          })
          .run(scope);

        return { listing, ...output };
      }

      scope.throwIfCanceled();
      const lazyListing: LazyListing = {
        model: 'listing',
        lazy: true,
        auctionHouse,
        tradeStateAddress: output.sellerTradeState,
        bookkeeperAddress: output.bookkeeper,
        sellerAddress: output.seller,
        metadataAddress: output.metadata,
        receiptAddress: output.receipt,
        purchaseReceiptAddress: null,
        price: output.price,
        tokens: output.tokens.basisPoints,
        createdAt: now(),
        canceledAt: null,
      };

      return {
        listing: await metaplex
          .auctionHouse()
          .loadListing({ lazyListing })
          .run(scope),
        ...output,
      };
    },
  };

// -----------------
// Builder
// -----------------

/**
 * @group Transaction Builders
 * @category Inputs
 */
export type CreateListingBuilderParams = Omit<
  CreateListingInput,
  'confirmOptions'
> & {
  instructionKey?: string;
};

/**
 * @group Transaction Builders
 * @category Contexts
 */
export type CreateListingBuilderContext = Omit<
  CreateListingOutput,
  'response' | 'listing'
>;

/**
 * @group Transaction Builders
 * @category Constructors
 */
export const createListingBuilder = (
  metaplex: MetaplexType,
  params: CreateListingBuilderParams
): TransactionBuilder<CreateListingBuilderContext> => {
  const {
    auctionHouse,
    auctioneerAuthority,
    mintAccount,
    payer = metaplex.identity(),
    tokens = token(1),
    seller = metaplex.identity(),
    authority = auctionHouse.authorityAddress,
  } = params;

  // Data.
<<<<<<< HEAD
  const { auctionHouse } = params;
  const tokens = params.tokens ?? token(1);
  const priceBasisPoint = params.auctioneerAuthority
=======
  const priceBasisPoint = auctioneerAuthority
>>>>>>> 2b9c190f
    ? AUCTIONEER_PRICE
    : params.price?.basisPoints ?? 0;
  const price = auctionHouse.isNative
    ? lamports(priceBasisPoint)
    : amount(priceBasisPoint, auctionHouse.treasuryMint.currency);

  if (auctionHouse.hasAuctioneer && !auctioneerAuthority) {
    throw new AuctioneerAuthorityRequiredError();
  }
  if (!isSigner(seller) && !isSigner(authority)) {
    throw new CreateListingRequiresSignerError();
  }

  // Accounts.
  const metadata = findMetadataPda(mintAccount);
  const tokenAccount =
    params.tokenAccount ??
    findAssociatedTokenAccountPda(mintAccount, toPublicKey(seller));
  const sellerTradeState = findAuctionHouseTradeStatePda(
    auctionHouse.address,
    toPublicKey(seller),
    auctionHouse.treasuryMint.address,
    mintAccount,
    price.basisPoints,
    tokens.basisPoints,
    tokenAccount
  );
  const freeSellerTradeState = findAuctionHouseTradeStatePda(
    auctionHouse.address,
    toPublicKey(seller),
    auctionHouse.treasuryMint.address,
    mintAccount,
    lamports(0).basisPoints,
    tokens.basisPoints,
    tokenAccount
  );
  const programAsSigner = findAuctionHouseProgramAsSignerPda();
  const accounts = {
    wallet: toPublicKey(seller),
    tokenAccount,
    metadata,
    authority: toPublicKey(authority),
    auctionHouse: auctionHouse.address,
    auctionHouseFeeAccount: auctionHouse.feeAccountAddress,
    sellerTradeState,
    freeSellerTradeState,
    programAsSigner,
  };

  // Args.
  const args = {
    tradeStateBump: sellerTradeState.bump,
    freeTradeStateBump: freeSellerTradeState.bump,
    programAsSignerBump: programAsSigner.bump,
    buyerPrice: price.basisPoints,
    tokenSize: tokens.basisPoints,
  };

  // Sell Instruction.
  let sellInstruction = createSellInstruction(accounts, args);
  if (auctioneerAuthority) {
    sellInstruction = createAuctioneerSellInstruction(
      {
        ...accounts,
        auctioneerAuthority: auctioneerAuthority.publicKey,
        ahAuctioneerPda: findAuctioneerPda(
          auctionHouse.address,
          auctioneerAuthority.publicKey
        ),
      },
      args
    );
  }

  // Signers.
  const signer = isSigner(seller) ? seller : (authority as Signer);
  const sellSigners = [signer, auctioneerAuthority].filter(isSigner);

  // Update the account to be a signer since it's not covered properly by MPL due to its dynamic nature.
  const signerKeyIndex = sellInstruction.keys.findIndex((key) =>
    key.pubkey.equals(signer.publicKey)
  );
  sellInstruction.keys[signerKeyIndex].isSigner = true;

  // Receipt.
  // Since createPrintListingReceiptInstruction can't deserialize createAuctioneerSellInstruction due to a bug
  // Don't print Auctioneer Sell receipt for the time being.
  const shouldPrintReceipt =
    (params.printReceipt ?? true) && !auctioneerAuthority;
  const bookkeeper = params.bookkeeper ?? metaplex.identity();
  const receipt = findListingReceiptPda(sellerTradeState);

  return (
    TransactionBuilder.make<CreateListingBuilderContext>()
      .setFeePayer(payer)
      .setContext({
        sellerTradeState,
        freeSellerTradeState,
        tokenAccount,
        metadata,
        seller: toPublicKey(seller),
        receipt: shouldPrintReceipt ? receipt : null,
        bookkeeper: shouldPrintReceipt ? bookkeeper.publicKey : null,
        price,
        tokens,
      })

      // Create Listing.
      .add({
        instruction: sellInstruction,
        signers: sellSigners,
        key: 'sell',
      })

      // Print the Listing Receipt.
      .when(shouldPrintReceipt, (builder) =>
        builder.add({
          instruction: createPrintListingReceiptInstruction(
            {
              receipt,
              bookkeeper: bookkeeper.publicKey,
              instruction: SYSVAR_INSTRUCTIONS_PUBKEY,
            },
            { receiptBump: receipt.bump }
          ),
          signers: [bookkeeper],
          key: 'printListingReceipt',
        })
      )
  );
};<|MERGE_RESOLUTION|>--- conflicted
+++ resolved
@@ -19,7 +19,10 @@
 import { findAssociatedTokenAccountPda } from '../../tokenModule';
 import { findMetadataPda } from '../../nftModule';
 import { AUCTIONEER_PRICE } from '../constants';
-import { AuctioneerAuthorityRequiredError } from '../errors';
+import {
+  AuctioneerAuthorityRequiredError,
+  CreateListingRequiresSignerError,
+} from '../errors';
 import { TransactionBuilder, Option, DisposableScope } from '@/utils';
 import {
   useOperation,
@@ -36,25 +39,7 @@
   SplTokenAmount,
   now,
 } from '@/types';
-<<<<<<< HEAD
-import type { Metaplex as MetaplexType } from '@/Metaplex';
-=======
-import { TransactionBuilder, Option, DisposableScope } from '@/utils';
-import {
-  findAuctioneerPda,
-  findAuctionHouseProgramAsSignerPda,
-  findAuctionHouseTradeStatePda,
-  findListingReceiptPda,
-} from '../pdas';
-import { AuctionHouse, LazyListing, Listing } from '../models';
-import { findAssociatedTokenAccountPda } from '../../tokenModule';
-import { findMetadataPda } from '../../nftModule';
-import { AUCTIONEER_PRICE } from '../constants';
-import {
-  AuctioneerAuthorityRequiredError,
-  CreateListingRequiresSignerError,
-} from '../errors';
->>>>>>> 2b9c190f
+import { Metaplex as MetaplexType } from '@/index';
 
 // -----------------
 // Operation
@@ -219,13 +204,7 @@
   } = params;
 
   // Data.
-<<<<<<< HEAD
-  const { auctionHouse } = params;
-  const tokens = params.tokens ?? token(1);
-  const priceBasisPoint = params.auctioneerAuthority
-=======
   const priceBasisPoint = auctioneerAuthority
->>>>>>> 2b9c190f
     ? AUCTIONEER_PRICE
     : params.price?.basisPoints ?? 0;
   const price = auctionHouse.isNative
